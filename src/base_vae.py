# file: base_vae.py

import torch
import torch.nn as nn
from torch.distributions import NegativeBinomial
from abc import ABC, abstractmethod
from typing import List, Tuple

class BaseVAE(nn.Module, ABC):
    """
    A generic base class for Variational Autoencoders.
    Subclasses must implement the latent space specific methods.
    """
    def __init__(
        self,
        n_input: int,
        n_latent: int,
        n_hidden: int = 64,
        n_layers: int = 2,
<<<<<<< HEAD
        n_batches: int = 0,
        batch_emb_dim: int = 8
=======
        likelihood: str = "nb", # "nb" or "gaussian"
        gaussian_homoscedastic: bool = False,  # if True, fixed sigma^2=1
>>>>>>> 1bcb66e5
    ):
        super().__init__()
        assert likelihood in ["nb", "gaussian"], "likelihood must be 'nb' or 'gaussian'"
        self.n_input = n_input
        self.n_latent = n_latent
        self.likelihood = likelihood
        self.gaussian_homoscedastic = gaussian_homoscedastic

        # Encoder and Decoder networks
        self.encoder = self._build_network(
            n_in=n_input, 
            n_out=n_hidden, # Encoder's final layer will be handled in subclass
            n_hidden=n_hidden, 
            n_layers=n_layers
        )
        # The latent-specific output layers are defined in subclasses
        
        self.decoder = self._build_network(
            n_in=n_latent,
            n_out=n_hidden,
            n_hidden=n_hidden,
            n_layers=n_layers,
            activation=nn.ReLU()
        )
<<<<<<< HEAD
        self.n_batches = int(n_batches)
        self.batch_emb_dim = int(batch_emb_dim)
        if self.n_batches > 0:
            self.batch_emb = nn.Embedding(self.n_batches, self.batch_emb_dim)
            # adapt encoder features: [h, b] -> h̃  (same width as h)
            self.enc_cond = nn.Linear(n_hidden + self.batch_emb_dim, n_hidden)
            # adapt decoder input:   [z, b] -> z̃  (same width as z)
            self.dec_cond = nn.Linear(self.n_latent + self.batch_emb_dim, self.n_latent)

        # Output layers for Negative Binomial distribution
        # Mean parameter
        self.px_scale_decoder = nn.Sequential(nn.Linear(n_hidden, n_input), nn.Softmax(dim=-1))
        # Inverse dispersion parameter
        self.px_r_decoder = nn.Linear(n_hidden, n_input)
=======

        if self.likelihood == "nb":
            # Output layers for Negative Binomial distribution
            # Mean parameter
            self.px_scale_decoder = nn.Sequential(nn.Linear(n_hidden, n_input), nn.Softmax(dim=-1))
            # Inverse dispersion parameter
            self.px_r_decoder = nn.Linear(n_hidden, n_input)
        else:
            self.px_mu_decoder = nn.Linear(n_hidden, n_input)
            if not self.gaussian_homoscedastic:
                self.px_logvar_decoder = nn.Linear(n_hidden, n_input)
>>>>>>> 1bcb66e5


    def _build_network(
        self, 
        n_in: int, 
        n_out: int, 
        n_hidden: int, 
        n_layers: int, 
        activation: nn.Module = nn.ReLU()
    ) -> nn.Module:
        """Helper to build a simple MLP."""
        layers = [nn.Linear(n_in, n_hidden), activation]
        for _ in range(n_layers - 1):
            layers.extend([nn.Linear(n_hidden, n_hidden), activation])
        layers.append(nn.Linear(n_hidden, n_out))
        return nn.Sequential(*layers)

    @abstractmethod
    def _get_latent_params(self, x: torch.Tensor) -> Tuple[torch.Tensor, ...]:
        """
        Encodes input to the parameters of the latent distribution.
        Must be implemented by subclasses.
        """
        raise NotImplementedError
    
    @abstractmethod
    def _get_latent_params_from_h(self, h: torch.Tensor) -> Tuple[torch.Tensor, ...]:
        """
        Encodes input to the parameters of the latent distribution.
        Must be implemented by subclasses.
        """
        raise NotImplementedError

    @abstractmethod
    def _reparameterize(self, *params) -> torch.Tensor:
        """
        Samples from the latent space using the reparameterization trick.
        Must be implemented by subclasses.
        """
        raise NotImplementedError

    @abstractmethod
    def _kl_divergence(self, *params) -> torch.Tensor:
        """
        Calculates the KL divergence between the posterior and the prior.
        Must be implemented by subclasses.
        """
        raise NotImplementedError

    def forward(self, x: torch.Tensor, batch_index: torch.Tensor | None = None) -> dict:
        """
        Forward pass through the VAE.
        """
        # 1. Get library size factor for NB loss
<<<<<<< HEAD
        library = torch.sum(x, dim=1, keepdim=True).clamp_min(1e-8)
        # 2) shared encoder features (optionally batch-conditioned)
        h = self.encoder(x)  # (B, n_hidden)
        b = None
        if (self.n_batches > 0) and (batch_index is not None):
            if batch_index.dtype != torch.long:
                batch_index = batch_index.long()
            b = self.batch_emb(batch_index)  # (B, E)
            h = self.enc_cond(torch.cat([h, b], dim=1))  # (B, n_hidden)

        # 3) latent params
        try:
            latent_params = self._get_latent_params_from_h(h)
        except NotImplementedError:
            # Fallback: subclass didn’t implement the hook; it will call self.encoder(x) internally.
            latent_params = self._get_latent_params(x)
=======
        library = None
        if self.likelihood == "nb":
            library = torch.sum(x, dim=1, keepdim=True).clamp_min(1e-8)
        
        # 2. Encode and get latent parameters
        latent_params = self._get_latent_params(x)
>>>>>>> 1bcb66e5
        
        # 3. Sample from latent space
        z = self._reparameterize(*latent_params)
        
<<<<<<< HEAD
        z_in = z if b is None else self.dec_cond(torch.cat([z, b], dim=1))
        hidden_decoder = self.decoder(z_in)
=======
        # 4. Decode
        hidden_decoder = self.decoder(z)

        out = {"z": z, "latent_params": latent_params}
>>>>>>> 1bcb66e5
        
        # 5. Get reconstruction distribution parameters
        if self.likelihood == "nb":
            # Mean of the NB distribution
            px_scale = self.px_scale_decoder(hidden_decoder)
            px_rate = library * px_scale
            # Inverse dispersion of the NB distribution
            #px_r = torch.exp(self.px_r_decoder(hidden_decoder))
            px_r = torch.nn.functional.softplus(self.px_r_decoder(hidden_decoder)) + 1e-6
            px_r = px_r.clamp(min=1e-6, max=1e6)  
            px_rate = px_rate.clamp(min=1e-8, max=1e12)
            out.update({"px_rate": px_rate, "px_r": px_r})
        else:
            px_mu = self.px_mu_decoder(hidden_decoder)
            if self.gaussian_homoscedastic:
                out.update({"px_mu": px_mu, "px_logvar": None})
            else:
                px_logvar = self.px_logvar_decoder(hidden_decoder)
                px_logvar = torch.clamp(px_logvar, min=-10.0, max=10.0) 
                out.update({"px_mu": px_mu, "px_logvar": px_logvar})
        
        return out

    def loss(self, x: torch.Tensor, forward_output: dict, kl_weight: float = 1.0) -> dict:
        """
        Calculates the evidence lower bound (ELBO) loss.
        """
        # --- CORRECTED PART ---
        eps = 1e-8

        if self.likelihood == "nb":
            px_rate = forward_output["px_rate"]
            px_r = forward_output["px_r"]
            
            # Add a small constant for numerical stability to prevent log(0)
            #eps = 1e-8
            
            logits = torch.log(px_r + eps) - torch.log(px_rate + eps)

            # --- DIAGNOSTIC PRINTS to add ---
            if torch.isnan(px_rate).any() or torch.isinf(px_rate).any():
                print(f"!!! px_rate contains nan or inf. Max value: {px_rate.max()}")
            if torch.isnan(px_r).any() or torch.isinf(px_r).any():
                print(f"!!! px_r contains nan or inf. Max value: {px_r.max()}")
            if torch.isnan(logits).any() or torch.isinf(logits).any():
                print(f"!!! logits contains nan or inf. Max value: {logits.max()}")
            # --- END DIAGNOSTICS ---
            
            # Reconstruction Loss (Negative Log-Likelihood of NB)
            recon_loss = -NegativeBinomial(
                total_count=px_r, 
                logits=logits
            ).log_prob(x).sum(dim=-1)
        else:
            mu = forward_output["px_mu"]
            if self.gaussian_homoscedastic or (forward_output.get("px_logvar", None) is None):
                recon_loss = ((x - mu) ** 2).sum(dim=-1) * 0.5
            else:
                logvar = forward_output["px_logvar"]
                var = torch.exp(logvar).clamp_min(1e-10)
                #recon_loss = 0.5 * (logvar + (x - mu) ** 2 / var + torch.log(torch.tensor(2 * 3.141592653589793, device=x.device)))
                recon_loss = 0.5 * (logvar + (x - mu) ** 2 / var).sum(dim=-1)


        # --- END OF CORRECTION ---

        # KL Divergence
        kl_local = self._kl_divergence(*forward_output["latent_params"])
        
        # Total Loss
        loss = torch.mean(recon_loss + kl_weight * kl_local)
        
        return {
            "loss": loss,
            "recon_loss": recon_loss.mean(),
            "kl_local": kl_local.mean(),
        }<|MERGE_RESOLUTION|>--- conflicted
+++ resolved
@@ -17,13 +17,10 @@
         n_latent: int,
         n_hidden: int = 64,
         n_layers: int = 2,
-<<<<<<< HEAD
+        likelihood: str = "nb",
+        gaussian_homoscedastic: bool = False,   
         n_batches: int = 0,
-        batch_emb_dim: int = 8
-=======
-        likelihood: str = "nb", # "nb" or "gaussian"
-        gaussian_homoscedastic: bool = False,  # if True, fixed sigma^2=1
->>>>>>> 1bcb66e5
+        batch_emb_dim: int = 8,
     ):
         super().__init__()
         assert likelihood in ["nb", "gaussian"], "likelihood must be 'nb' or 'gaussian'"
@@ -48,7 +45,7 @@
             n_layers=n_layers,
             activation=nn.ReLU()
         )
-<<<<<<< HEAD
+
         self.n_batches = int(n_batches)
         self.batch_emb_dim = int(batch_emb_dim)
         if self.n_batches > 0:
@@ -58,24 +55,25 @@
             # adapt decoder input:   [z, b] -> z̃  (same width as z)
             self.dec_cond = nn.Linear(self.n_latent + self.batch_emb_dim, self.n_latent)
 
-        # Output layers for Negative Binomial distribution
-        # Mean parameter
-        self.px_scale_decoder = nn.Sequential(nn.Linear(n_hidden, n_input), nn.Softmax(dim=-1))
-        # Inverse dispersion parameter
-        self.px_r_decoder = nn.Linear(n_hidden, n_input)
-=======
-
-        if self.likelihood == "nb":
-            # Output layers for Negative Binomial distribution
-            # Mean parameter
+        # Output layers for likelihoods
+        if self.likelihood == "nb":
+            # Negative Binomial: mean and inverse dispersion
             self.px_scale_decoder = nn.Sequential(nn.Linear(n_hidden, n_input), nn.Softmax(dim=-1))
-            # Inverse dispersion parameter
             self.px_r_decoder = nn.Linear(n_hidden, n_input)
-        else:
+            # Remove any Gaussian-specific attributes if present
+            self.px_mu_decoder = None
+            self.px_logvar_decoder = None
+        elif self.likelihood == "gaussian":
             self.px_mu_decoder = nn.Linear(n_hidden, n_input)
             if not self.gaussian_homoscedastic:
                 self.px_logvar_decoder = nn.Linear(n_hidden, n_input)
->>>>>>> 1bcb66e5
+            else:
+                self.px_logvar_decoder = None
+            # Remove any NB-specific attributes if present
+            self.px_scale_decoder = None
+            self.px_r_decoder = None
+        else:
+            raise ValueError(f"Unknown likelihood: {self.likelihood}")
 
 
     def _build_network(
@@ -130,8 +128,9 @@
         Forward pass through the VAE.
         """
         # 1. Get library size factor for NB loss
-<<<<<<< HEAD
-        library = torch.sum(x, dim=1, keepdim=True).clamp_min(1e-8)
+        library = None
+        if self.likelihood == "nb":
+            library = torch.sum(x, dim=1, keepdim=True).clamp_min(1e-8)
         # 2) shared encoder features (optionally batch-conditioned)
         h = self.encoder(x)  # (B, n_hidden)
         b = None
@@ -147,27 +146,14 @@
         except NotImplementedError:
             # Fallback: subclass didn’t implement the hook; it will call self.encoder(x) internally.
             latent_params = self._get_latent_params(x)
-=======
-        library = None
-        if self.likelihood == "nb":
-            library = torch.sum(x, dim=1, keepdim=True).clamp_min(1e-8)
-        
-        # 2. Encode and get latent parameters
-        latent_params = self._get_latent_params(x)
->>>>>>> 1bcb66e5
         
         # 3. Sample from latent space
         z = self._reparameterize(*latent_params)
         
-<<<<<<< HEAD
         z_in = z if b is None else self.dec_cond(torch.cat([z, b], dim=1))
         hidden_decoder = self.decoder(z_in)
-=======
-        # 4. Decode
-        hidden_decoder = self.decoder(z)
 
         out = {"z": z, "latent_params": latent_params}
->>>>>>> 1bcb66e5
         
         # 5. Get reconstruction distribution parameters
         if self.likelihood == "nb":
